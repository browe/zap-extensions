--- conflicted
+++ resolved
@@ -12,11 +12,8 @@
 	Send authentication requests with ZAP's configurations (Issue 2114).<br>
 	Fix "Active scan sequence" (Issue 2120).<br>
 	Fix exception while opening a dialogue.<br>
-<<<<<<< HEAD
+	Cannot use auth script in daemon mode (Issue 2294).<br>
 	Support httpsender scripts (Issue 2293).<br>
-=======
-	Cannot use auth script in daemon mode (Issue 2294).<br>
->>>>>>> 6aa5308f
 	]]>
 	</changes>
 	<dependencies>
